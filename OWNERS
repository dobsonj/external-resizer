--- conflicted
+++ resolved
@@ -1,18 +1,5 @@
-<<<<<<< HEAD
-approvers:
-- openshift-storage-maintainers
-component: "Storage"
-=======
 # See the OWNERS docs at https://go.k8s.io/owners
 
 approvers:
-- kubernetes-csi-approvers
-- gnufied
-- mlmhl
-
-reviewers:
-- kubernetes-csi-reviewers
-
-emeritus_reviewers:
-- mlmhl
->>>>>>> 4a6c1161
+- openshift-storage-maintainers
+component: "Storage"